# 🚀 Minecraft Wiki Bot - Quick Reference

## 📦 One-Line Deployment

```bash
# Complete setup and deployment with conflict checks
git clone <repo> && cd minecraft-wiki-bot && chmod +x scripts/deployment.sh && ./scripts/deployment.sh docker production
```

## 🔧 Common Commands

## 🐳 Docker Operations
```bash
# Start services
docker-compose up -d

# Stop services
docker-compose down

# View logs
docker-compose logs -f minecraft_bot

# Restart bot
docker-compose restart minecraft_bot

# Rebuild image
docker-compose build --no-cache

# Check status
docker-compose ps
```

## 🌐 Network Configuration

Configure the Docker network in `.env`:

```bash
# For Nextcloud AIO
NETWORK_NAME=nextcloud-aio

# For standalone Nextcloud + nginx
NETWORK_NAME=bridge

# For custom networks
NETWORK_NAME=my-custom-network
```

### Local Operations
```bash
# Activate environment
source venv/bin/activate

# Start bot
python nextcloud_bot.py

# Stop bot
kill $(cat bot.pid)

# View logs
tail -f logs/bot.log

# Run in background
nohup python nextcloud_bot.py > logs/bot.log 2>&1 &
```

### Maintenance
```bash
# Interactive maintenance menu
./scripts/maintenance.sh

# Quick commands
./scripts/maintenance.sh status       # Check status
./scripts/maintenance.sh backup       # Backup data
./scripts/maintenance.sh test         # Run tests
```

## 🧪 Testing

```bash
# Health check
curl http://localhost:8000/health

# Test query
curl -X POST "http://localhost:8000/test-query?query=diamond pickaxe"

# View stats
curl http://localhost:8000/stats

# Run test suite
python test_bot.py

# Simulate webhook
curl -X POST http://localhost:8000/webhook \
  -H "Content-Type: application/json" \
  -d '{"message":"test","token":"test","actor_id":"test"}'
```

## 📊 Monitoring

```bash
# System resources (Docker)
docker stats minecraft_bot

# Disk usage
du -sh logs/

# Log monitoring
journalctl -u minecraft-bot -f  # systemd
docker-compose logs -f --tail=50  # docker
tail -f logs/bot.log  # local
```

## 🔄 Updates & Maintenance

```bash
# Update wiki data
# The bot uses x.ai directly - no local data required

# Rebuild vector database
python vector_db.py

# Update dependencies
pip install --upgrade -e .

# Pull latest code
git pull && pip install -e .

# Backup everything
tar -czf backup_$(date +%Y%m%d).tar.gz .env logs/
```

## 🎯 Ollama Operations

```bash
# List models
ollama list

# Pull model
ollama pull phi3:mini
ollama pull gemma2:2b
ollama pull llama3:8b-instruct

# Remove model
ollama rm <model-name>

# Check Ollama status
curl http://localhost:11434/api/tags

# Start Ollama
ollama serve

# Test generation
ollama run phi3:mini "Hello, how are you?"
```

## 🗄️ Database Operations

```bash
# Vector database operations are handled automatically
# Use maintenance.sh for database management
```

## 🐛 Troubleshooting

```bash
# Check if bot is running
ps aux | grep nextcloud_bot
pgrep -f nextcloud_bot

# Check ports
netstat -tulpn | grep 8000
lsof -i :8000

# Test Nextcloud connectivity
curl -I https://your-nextcloud.com

# Check Docker logs for errors
docker-compose logs minecraft_bot | grep -i error

# Verify vector DB
python3 -c "from src.data.vector_db import MinecraftVectorDB; db=MinecraftVectorDB(); print(db.get_collection_stats())"

# Test RAG pipeline
python -m src.rag.pipeline

# Check Ollama connection
python3 -c "import requests; print(requests.get('http://localhost:11434/api/tags').json())"
```

## 📁 File Locations

```
minecraft-wiki-bot/
├── .env                      # Configuration (DO NOT COMMIT)
├── src/                      # Source code
│   ├── bot/                  # API and webhook handling
│   ├── core/                 # Configuration and utilities
│   ├── xai/                  # x.ai pipeline
│   └── data/                 # Legacy data handling (deprecated)
├── scripts/                  # Deployment and maintenance scripts
├── docs/                     # Documentation
<<<<<<< HEAD
├── logs/                     # Application logs
=======
├── wiki_data/                # Scraped wiki content
├── logs/                   # Application logs
>>>>>>> 1aedd70d
└── backups/                  # Backup archives
```

## 🔐 Security Checklist

```bash
# Check .env permissions
chmod 600 .env

# Verify .env is in .gitignore
cat .gitignore | grep .env

# Check firewall (UFW)
sudo ufw status
sudo ufw allow 8000/tcp  # if needed

# SSL/TLS (with Let's Encrypt)
sudo certbot --nginx -d bot.yourdomain.com
```

## 🎮 Usage Examples in Nextcloud Talk

```
# Direct mention
@MinecraftBot How do I craft a diamond pickaxe?

# Natural language (bot detects keywords)
What's the recipe for a brewing stand?
How do I enchant items?
Tell me about golden apples
How to make a beacon?

# The bot responds to:
- craft/crafting questions
- recipe queries
- "how do I" questions
- "how to make" questions
- Minecraft-related keywords
```

## 📈 Performance Tuning

### For Raspberry Pi (4-8GB RAM)
```env
MODEL_NAME=phi3:mini
TOP_K_RESULTS=3
BATCH_SIZE=25
MAX_WORKERS=2
```

### For Server (8-16GB RAM)
```env
MODEL_NAME=mistral:7b-instruct
TOP_K_RESULTS=5
BATCH_SIZE=50
MAX_WORKERS=4
```

### For High-End Server (16GB+ RAM)
```env
MODEL_NAME=llama3:8b-instruct
TOP_K_RESULTS=7
BATCH_SIZE=100
MAX_WORKERS=8
```

## 🚨 Emergency Recovery

```bash
# Bot crashed - restart quickly
docker-compose restart minecraft_bot

# or
kill $(cat bot.pid) && nohup python -m src.bot.api > logs/bot.log 2>&1 &

# Restore from backup
tar -xzf backups/backup_YYYYMMDD.tar.gz
docker-compose restart

# Reset everything (nuclear option)
docker-compose down
<<<<<<< HEAD
rm -rf logs
=======
>>>>>>> 1aedd70d
python -m src.data.vector_db
docker-compose up -d
```

## 📞 Quick Diagnostics

```bash
# All-in-one health check
echo "=== Bot Status ===" && \
curl -s http://localhost:8000/health | python3 -m json.tool && \
echo "=== Ollama Status ===" && \
curl -s http://localhost:11434/api/tags | python3 -m json.tool && \
echo "=== Docker Status ===" && \
docker-compose ps && \
echo "=== Disk Usage ===" && \
df -h .
```

## 🔗 Important URLs

```
# Bot API
http://localhost:8000              # Root
http://localhost:8000/health       # Health check
http://localhost:8000/stats        # Statistics
http://localhost:8000/webhook      # Nextcloud webhook endpoint

# Ollama
http://localhost:11434             # Ollama API
http://localhost:11434/api/tags    # List models
```

## 💡 Tips & Best Practices

1. **Always backup before updates**
   ```bash
   ./scripts/maintenance.sh  # Option 3: Backup
   ```

2. **Update wiki data regularly**
   - Update wiki data monthly

3. **Watch memory usage**
   - Restart bot daily if memory grows
   - Use smaller model if swapping

4. **Log rotation**
   - Keep logs under 100MB
   - Archive old logs monthly

5. **Test after every change**
   ```bash
   python -m pytest tests/
   ```

## 📚 Documentation Quick Links

- Full README: `README.md`
- Deployment Guide: `docs/deployment_guide.md`
- API Documentation: `src/bot/api.py`
- Maintenance: `./scripts/maintenance.sh`

## 🆘 Common Issues & Fixes

| Issue | Quick Fix |
|-------|-----------|
| Bot not responding | `docker-compose restart minecraft_bot` |
| Slow responses | Check `MODEL_NAME` in .env, use smaller model |
| "Ollama not found" | `ollama serve &` |
| High memory usage | Restart bot, use `phi3:mini` |
| Vector search fails | `python3 vector_db.py` (rebuild) |
| Webhook 404 | Verify URL in Nextcloud settings |

## 🎓 Learning Resources

```bash
# Explore the code
# The bot uses x.ai directly for all responses
cat src/data/vector_db.py    # How vector search works
cat src/xai/pipeline.py      # How x.ai integration works
cat src/bot/api.py           # How webhook handling works

# Test components individually
# Direct x.ai integration - no local data needed
python -m src.xai.pipeline   # Test x.ai pipeline
```

---

**🎮 Happy Minecraft Botting! ⛏️**

For detailed information, see the full documentation in `README.md` and `DEPLOYMENT_GUIDE.md`.<|MERGE_RESOLUTION|>--- conflicted
+++ resolved
@@ -199,12 +199,7 @@
 │   └── data/                 # Legacy data handling (deprecated)
 ├── scripts/                  # Deployment and maintenance scripts
 ├── docs/                     # Documentation
-<<<<<<< HEAD
 ├── logs/                     # Application logs
-=======
-├── wiki_data/                # Scraped wiki content
-├── logs/                   # Application logs
->>>>>>> 1aedd70d
 └── backups/                  # Backup archives
 ```
 
@@ -286,10 +281,6 @@
 
 # Reset everything (nuclear option)
 docker-compose down
-<<<<<<< HEAD
-rm -rf logs
-=======
->>>>>>> 1aedd70d
 python -m src.data.vector_db
 docker-compose up -d
 ```
