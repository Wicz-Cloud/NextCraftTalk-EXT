--- conflicted
+++ resolved
@@ -36,18 +36,12 @@
     "python-dotenv==1.0.1",
     "requests==2.32.5",
     "beautifulsoup4==4.12.3",
-<<<<<<< HEAD
-    "lxml==5.3.0",
-    "numpy==2.0.0",
-    "python-multipart==0.0.9",
-=======
     "lxml==6.0.2",
     "sentence-transformers==3.3.0",
     "torch==2.9.0",
     "transformers==4.53.0",
     "numpy==2.3.4",
     "python-multipart==0.0.20",
->>>>>>> 1aedd70d
     "aiofiles==24.1.0",
     "tqdm==4.67.1",
     "streamlit==1.39.0",
@@ -140,12 +134,9 @@
 
 [[tool.mypy.overrides]]
 module = [
-<<<<<<< HEAD
-=======
     "sentence_transformers.*",
     "torch.*",
     "transformers.*",
->>>>>>> 1aedd70d
     "nextcloud_api.*",
     "pipline.*",
     "nextcloud_bot.*"
